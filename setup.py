#!/usr/bin/env python
# ## ### ### ### ### ### ### ### ### ### ### ### ### ### ### ### ### ### ### ##
#
#   See COPYING file distributed along with the ReproNim package for the
#   copyright and license terms.
#
# ## ### ### ### ### ### ### ### ### ### ### ### ### ### ### ### ### ### ### ##

import platform

from os.path import sep as pathsep
from os.path import join as opj
from os.path import splitext
from os.path import dirname

from setuptools import findall
from setuptools import setup, find_packages

# manpage build imports
from setup_support import BuildManPage
from setup_support import BuildRSTExamplesFromScripts
from setup_support import BuildConfigInfo
from setup_support import get_version

<<<<<<< HEAD
# repronim version to be installed
=======

def findsome(subdir, extensions):
    """Find files under subdir having specified extensions

    Leading directory (datalad) gets stripped
    """
    return [
        f.split(pathsep, 1)[1] for f in findall(opj('datalad', subdir))
        if splitext(f)[-1].lstrip('.') in extensions
    ]

# datalad version to be installed
>>>>>>> 24ff4499
version = get_version()

# Only recentish versions of find_packages support include
# repronim_pkgs = find_packages('.', include=['repronim*'])
# so we will filter manually for maximal compatibility
<<<<<<< HEAD
repronim_pkgs = [pkg for pkg in find_packages('.') if pkg.startswith('repronim')]
=======
datalad_pkgs = [pkg for pkg in find_packages('.') if pkg.startswith('datalad')]

# keyring is a tricky one since it got split into two as of 8.0 and on older
# systems there is a problem installing via pip (e.g. on wheezy) so for those we
# would just ask for keyring
keyring_requires = ['keyring>=8.0', 'keyrings.alt']
pbar_requires = ['tqdm']

dist = platform.dist()
# on oldstable Debian let's ask for lower versions of keyring
if dist[0] == 'debian' and dist[1].split('.', 1)[0] == '7':
    keyring_requires = ['keyring<8.0']
>>>>>>> 24ff4499

requires = {
    'core': [
        'appdirs',
<<<<<<< HEAD
=======
        'GitPython>=2.0.8',
        'iso8601',
>>>>>>> 24ff4499
        'humanize',
        'mock',  # mock is also used for auto.py, not only for testing
        'six>=1.8.0',
<<<<<<< HEAD
        'tqdm',
=======
    ] + pbar_requires,
    'downloaders': [
        'boto',
        'msgpack-python',
        'requests>=1.2',
    ] + keyring_requires,
    'downloaders-extra': [
        'requests_ftp',
    ],
    'crawl': [
        'scrapy>=1.1.0rc3',  # versioning is primarily for python3 support
>>>>>>> 24ff4499
    ],
    'publish': [
        'jsmin',             # nice to have, and actually also involved in `install`
    ],
    'tests': [
        'mock',
        'nose>=1.3.4',
<<<<<<< HEAD
=======
        'vcrpy',
    ],
    'metadata': [
        'simplejson',
        'pyld',
    ],
    'metadata-extra': [
        'PyYAML',  # very optional
>>>>>>> 24ff4499
    ]
}

requires['full'] = sum(list(requires.values()), [])

# Now add additional ones useful for development
requires.update({
    'devel-docs': [
        # used for converting README.md -> .rst for long_description
        'pypandoc',
        # Documentation
        'sphinx',
        'sphinx-rtd-theme',
    ],
    'devel-utils': [
        'nose-timer',
        'line-profiler',
        # necessary for accessing SecretStorage keyring (system wide Gnome
        # keyring)  but not installable on travis, IIRC since it needs connectivity
        # to the dbus whenever installed or smth like that, thus disabled here
        # but you might need it
        # 'dbus-python',
    ],
    'devel-neuroimaging': [
        # Specifically needed for tests here (e.g. example scripts testing)
        'nibabel',
    ]
})
requires['devel'] = sum(list(requires.values()), [])


# let's not build manpages and examples automatically (gh-896)
# configure additional command for custom build steps
<<<<<<< HEAD
class ReproNimBuild(build_py):
    def run(self):
        self.run_command('build_manpage')
        #self.run_command('build_examples')
        build_py.run(self)

cmdclass = {
    'build_manpage': BuildManPage,
    #'build_examples': BuildRSTExamplesFromScripts,
    'build_py': ReproNimBuild
=======
#class DataladBuild(build_py):
#    def run(self):
#        self.run_command('build_manpage')
#        self.run_command('build_examples')
#        build_py.run(self)

cmdclass = {
    'build_manpage': BuildManPage,
    'build_examples': BuildRSTExamplesFromScripts,
    'build_cfginfo': BuildConfigInfo,
    # 'build_py': DataladBuild
>>>>>>> 24ff4499
}

# PyPI doesn't render markdown yet. Workaround for a sane appearance
# https://github.com/pypa/pypi-legacy/issues/148#issuecomment-227757822
README = opj(dirname(__file__), 'README.md')
try:
    import pypandoc
    long_description = pypandoc.convert(README, 'rst')
except ImportError:
    long_description = open(README).read()

setup(
    name="repronim",
    author="The ReproNim Team and Contributors",
    author_email="team@repronim.org",
    version=version,
<<<<<<< HEAD
    description="Tools for Reproducible Neuroimaging",
    packages=repronim_pkgs,
    install_requires=requires['core'],
=======
    description="data distribution geared toward scientific datasets",
    long_description=long_description,
    packages=datalad_pkgs,
    install_requires=
        requires['core'] + requires['downloaders'] +
        requires['publish'] + requires['metadata'],
>>>>>>> 24ff4499
    extras_require=requires,
    entry_points={
        'console_scripts': [
            'repronim=repronim.cmdline.main:main',
        ],
    },
    cmdclass=cmdclass,
    package_data={
<<<<<<< HEAD
        'repronim': []
=======
        'datalad':
            findsome('resources', {'sh', 'html', 'js', 'css', 'png', 'svg'}) +
            findsome('downloaders/configs', {'cfg'})
>>>>>>> 24ff4499
    }
)<|MERGE_RESOLUTION|>--- conflicted
+++ resolved
@@ -19,91 +19,39 @@
 # manpage build imports
 from setup_support import BuildManPage
 from setup_support import BuildRSTExamplesFromScripts
-from setup_support import BuildConfigInfo
+# from setup_support import BuildConfigInfo
 from setup_support import get_version
 
-<<<<<<< HEAD
-# repronim version to be installed
-=======
 
 def findsome(subdir, extensions):
     """Find files under subdir having specified extensions
 
-    Leading directory (datalad) gets stripped
+    Leading directory (repronim) gets stripped
     """
     return [
-        f.split(pathsep, 1)[1] for f in findall(opj('datalad', subdir))
+        f.split(pathsep, 1)[1] for f in findall(opj('repronim', subdir))
         if splitext(f)[-1].lstrip('.') in extensions
     ]
 
-# datalad version to be installed
->>>>>>> 24ff4499
+# repronim version to be installed
 version = get_version()
 
 # Only recentish versions of find_packages support include
 # repronim_pkgs = find_packages('.', include=['repronim*'])
 # so we will filter manually for maximal compatibility
-<<<<<<< HEAD
 repronim_pkgs = [pkg for pkg in find_packages('.') if pkg.startswith('repronim')]
-=======
-datalad_pkgs = [pkg for pkg in find_packages('.') if pkg.startswith('datalad')]
-
-# keyring is a tricky one since it got split into two as of 8.0 and on older
-# systems there is a problem installing via pip (e.g. on wheezy) so for those we
-# would just ask for keyring
-keyring_requires = ['keyring>=8.0', 'keyrings.alt']
-pbar_requires = ['tqdm']
-
-dist = platform.dist()
-# on oldstable Debian let's ask for lower versions of keyring
-if dist[0] == 'debian' and dist[1].split('.', 1)[0] == '7':
-    keyring_requires = ['keyring<8.0']
->>>>>>> 24ff4499
 
 requires = {
     'core': [
         'appdirs',
-<<<<<<< HEAD
-=======
-        'GitPython>=2.0.8',
-        'iso8601',
->>>>>>> 24ff4499
         'humanize',
         'mock',  # mock is also used for auto.py, not only for testing
         'six>=1.8.0',
-<<<<<<< HEAD
         'tqdm',
-=======
-    ] + pbar_requires,
-    'downloaders': [
-        'boto',
-        'msgpack-python',
-        'requests>=1.2',
-    ] + keyring_requires,
-    'downloaders-extra': [
-        'requests_ftp',
-    ],
-    'crawl': [
-        'scrapy>=1.1.0rc3',  # versioning is primarily for python3 support
->>>>>>> 24ff4499
-    ],
-    'publish': [
-        'jsmin',             # nice to have, and actually also involved in `install`
     ],
     'tests': [
         'mock',
         'nose>=1.3.4',
-<<<<<<< HEAD
-=======
-        'vcrpy',
-    ],
-    'metadata': [
-        'simplejson',
-        'pyld',
-    ],
-    'metadata-extra': [
-        'PyYAML',  # very optional
->>>>>>> 24ff4499
     ]
 }
 
@@ -137,18 +85,6 @@
 
 # let's not build manpages and examples automatically (gh-896)
 # configure additional command for custom build steps
-<<<<<<< HEAD
-class ReproNimBuild(build_py):
-    def run(self):
-        self.run_command('build_manpage')
-        #self.run_command('build_examples')
-        build_py.run(self)
-
-cmdclass = {
-    'build_manpage': BuildManPage,
-    #'build_examples': BuildRSTExamplesFromScripts,
-    'build_py': ReproNimBuild
-=======
 #class DataladBuild(build_py):
 #    def run(self):
 #        self.run_command('build_manpage')
@@ -157,10 +93,9 @@
 
 cmdclass = {
     'build_manpage': BuildManPage,
-    'build_examples': BuildRSTExamplesFromScripts,
-    'build_cfginfo': BuildConfigInfo,
+    # 'build_examples': BuildRSTExamplesFromScripts,
+    # 'build_cfginfo': BuildConfigInfo,
     # 'build_py': DataladBuild
->>>>>>> 24ff4499
 }
 
 # PyPI doesn't render markdown yet. Workaround for a sane appearance
@@ -177,18 +112,9 @@
     author="The ReproNim Team and Contributors",
     author_email="team@repronim.org",
     version=version,
-<<<<<<< HEAD
     description="Tools for Reproducible Neuroimaging",
     packages=repronim_pkgs,
     install_requires=requires['core'],
-=======
-    description="data distribution geared toward scientific datasets",
-    long_description=long_description,
-    packages=datalad_pkgs,
-    install_requires=
-        requires['core'] + requires['downloaders'] +
-        requires['publish'] + requires['metadata'],
->>>>>>> 24ff4499
     extras_require=requires,
     entry_points={
         'console_scripts': [
@@ -197,12 +123,6 @@
     },
     cmdclass=cmdclass,
     package_data={
-<<<<<<< HEAD
         'repronim': []
-=======
-        'datalad':
-            findsome('resources', {'sh', 'html', 'js', 'css', 'png', 'svg'}) +
-            findsome('downloaders/configs', {'cfg'})
->>>>>>> 24ff4499
     }
 )