# emacs: -*- mode: python; py-indent-offset: 4; tab-width: 4; indent-tabs-mode: nil -*-
# ex: set sts=4 ts=4 sw=4 noet:
# ## ### ### ### ### ### ### ### ### ### ### ### ### ### ### ### ### ### ### ##
#
#   See COPYING file distributed along with the repronim package for the
#   copyright and license terms.
#
# ## ### ### ### ### ### ### ### ### ### ### ### ### ### ### ### ### ### ### ##
"""Module to help maintain a registry of versions for external modules etc
"""
import sys
from os import linesep
from six import string_types
from six import binary_type

from distutils.version import LooseVersion

<<<<<<< HEAD
from repronim.dochelpers import exc_str
from repronim.log import lgr
=======
from datalad.dochelpers import exc_str
from datalad.log import lgr
# import version helper from config to have only one implementation
# config needs this to avoid circular imports
from datalad.config import get_git_version as __get_git_version
from .exceptions import CommandError
>>>>>>> 9fc8cd86

__all__ = ['UnknownVersion', 'ExternalVersions', 'external_versions']


# To depict an unknown version, which can't be compared by mistake etc
class UnknownVersion:
    """For internal use
    """

    def __str__(self):
        return "UNKNOWN"

    def __cmp__(self, other):
        if other is self:
            return 0
        raise TypeError("UNKNOWN version is not comparable")


#
# Custom handlers
#
<<<<<<< HEAD
from repronim.cmd import Runner
=======
from datalad.cmd import Runner
from datalad.cmd import GitRunner
from datalad.support.exceptions import (
    MissingExternalDependency,
    OutdatedExternalDependency,
)
>>>>>>> 9fc8cd86
_runner = Runner()
_git_runner = GitRunner()


def _get_annex_version():
    """Return version of available git-annex"""
    try:
        return _runner.run('git annex version --raw'.split())[0]
    except CommandError:
        # fall back on method that could work with older installations
        out, err = _runner.run(['git', 'annex', 'version'])
        return out.split('\n')[0].split(':')[1].strip()


def _get_git_version():
    """Return version of git we use (might be bundled)"""
    return __get_git_version(_git_runner)


def _get_system_git_version():
    """Return version of git available system-wide

    Might be different from the one we are using, which might be
    bundled with git-annex
    """
    return __get_git_version(_runner)


def _get_system_ssh_version():
    """Return version of ssh available system-wide

    Annex prior 20170302 was using bundled version, but now would use system one
    if installed
    """
    try:
        out, err = _runner.run('ssh -V'.split(),
                               expect_fail=True, expect_stderr=True)
        # apparently spits out to err but I wouldn't trust it blindly
        if err.startswith('OpenSSH'):
            out = err
        assert out.startswith('OpenSSH')  # that is the only one we care about atm
        return out.split(' ', 1)[0].rstrip(',.').split('_')[1]
    except CommandError as exc:
        lgr.debug("Could not determine version of ssh available: %s", exc_str(exc))
        return None


class ExternalVersions(object):
    """Helper to figure out/use versions of the externals (modules, cmdline tools, etc).

    To avoid collision between names of python modules and command line tools,
    prepend names for command line tools with `cmd:`.

    It maintains a dictionary of `distuil.version.LooseVersion`s to make
    comparisons easy. Note that even if version string conform the StrictVersion
    "standard", LooseVersion will be used.  If version can't be deduced for the
    external, `UnknownVersion()` is assigned.  If external is not present (can't
    be imported, or custom check throws exception), None is returned without
    storing it, so later call will re-evaluate fully.
    """

    UNKNOWN = UnknownVersion()

    CUSTOM = {
        'cmd:annex': _get_annex_version,
        'cmd:git': _get_git_version,
        'cmd:system-git': _get_system_git_version,
        'cmd:system-ssh': _get_system_ssh_version,
    }
    INTERESTING = (
        'appdirs',
        'boto',
        'exifread',
        'git',
        'gitdb',
        'humanize',
        'iso8601',
        'keyring',
        'keyrings.alt',
        'msgpack',
        'mutagen',
        'patool',
        'requests',
        'scrapy',
        'six',
        'wrapt',
    )

    def __init__(self):
        self._versions = {}

    @classmethod
    def _deduce_version(klass, value):
        version = None

        # see if it is something containing a version
        for attr in ('__version__', 'version'):
            if hasattr(value, attr):
                version = getattr(value, attr)
                break

        # try pkg_resources
        if version is None and hasattr(value, '__name__'):
            try:
                import pkg_resources
                version = pkg_resources.get_distribution(value.__name__).version
            except Exception:
                pass

        # assume that value is the version
        if version is None:
            version = value

        # do type analysis
        if isinstance(version, (tuple, list)):
            #  Generate string representation
            version = ".".join(str(x) for x in version)
        elif isinstance(version, binary_type):
            version = version.decode()
        elif isinstance(version, string_types):
            pass
        else:
            version = None

        if version:
            return LooseVersion(version)
        else:
            return klass.UNKNOWN

    def __getitem__(self, module):
        # when ran straight in its source code -- fails to discover nipy's version.. TODO
        #if module == 'nipy':
        #    import pdb; pdb.set_trace()
        if not isinstance(module, string_types):
            modname = module.__name__
        else:
            modname = module
            module = None

        # Early returns None so we do not store prev result for  them
        # and allow users to install things at run time, so later check
        # doesn't pick it up from the _versions
        if modname not in self._versions:
            version = None   # by default -- not present
            if modname in self.CUSTOM:
                try:
                    version = self.CUSTOM[modname]()
                    version = self._deduce_version(version)
                except Exception as exc:
                    lgr.debug("Failed to deduce version of %s due to %s"
                              % (modname, exc_str(exc)))
                    return None
            else:
                if module is None:
                    if modname not in sys.modules:
                        try:
                            module = __import__(modname)
                        except ImportError:
                            lgr.debug("Module %s seems to be not present" % modname)
                            return None
                        except Exception as exc:
                            lgr.warning("Failed to import module %s due to %s",
                                        modname, exc_str(exc))
                            return None
                    else:
                        module = sys.modules[modname]
                if module:
                    version = self._deduce_version(module)
            self._versions[modname] = version

        return self._versions.get(modname, self.UNKNOWN)

    def keys(self):
        """Return names of the known modules"""
        return self._versions.keys()

    def __contains__(self, item):
        return bool(self[item])

    @property
    def versions(self):
        """Return dictionary (copy) of versions"""
        return self._versions.copy()

    def dumps(self, indent=None, preamble="Versions:", query=False):
        """Return listing of versions as a string

        Parameters
        ----------
        indent: bool or str, optional
          If set would instruct on how to indent entries (if just True, ' '
          is used). Otherwise returned in a single line
        preamble: str, optional
          What preamble to the listing to use
        query : bool, optional
          To query for versions of all "registered" custom externals, so to
          get those which weren't queried for yet
        """
        if query:
            [self[k] for k in tuple(self.CUSTOM) + self.INTERESTING]
        if indent and (indent is True):
            indent = ' '
        items = ["%s=%s" % (k, self._versions[k]) for k in sorted(self._versions)]
        out = "%s" % preamble if preamble else ''
        if indent is not None:
            if preamble:
                preamble += linesep
            indent = ' ' if indent is True else str(indent)
            out += (linesep + indent).join(items) + linesep
        else:
            out += " " + ' '.join(items)
        return out

    def check(self, name, min_version=None, msg=""):
        """Check if an external (optionally of specified min version) present

        Parameters
        ----------
        name: str
          Name of the external (typically a Python module)
        min_version: str or version, optional
          Minimal version to satisfy
        msg: str, optional
          An additional message to include into the exception message

        Raises
        ------
        MissingExternalDependency
          if the external is completely missing
        OutdatedExternalDependency
          if the external is present but does not satisfy the min_version
        """
        ver_present = self[name]
        if ver_present is None:
            raise MissingExternalDependency(
                name, ver=min_version, msg=msg)
        elif min_version and ver_present < min_version:
            raise OutdatedExternalDependency(
                name, ver=min_version, ver_present=ver_present, msg=msg)


external_versions = ExternalVersions()<|MERGE_RESOLUTION|>--- conflicted
+++ resolved
@@ -15,17 +15,12 @@
 
 from distutils.version import LooseVersion
 
-<<<<<<< HEAD
-from repronim.dochelpers import exc_str
-from repronim.log import lgr
-=======
 from datalad.dochelpers import exc_str
 from datalad.log import lgr
 # import version helper from config to have only one implementation
 # config needs this to avoid circular imports
 from datalad.config import get_git_version as __get_git_version
 from .exceptions import CommandError
->>>>>>> 9fc8cd86
 
 __all__ = ['UnknownVersion', 'ExternalVersions', 'external_versions']
 
@@ -47,16 +42,12 @@
 #
 # Custom handlers
 #
-<<<<<<< HEAD
 from repronim.cmd import Runner
-=======
-from datalad.cmd import Runner
-from datalad.cmd import GitRunner
-from datalad.support.exceptions import (
+from repronim.cmd import GitRunner
+from repronim.support.exceptions import (
     MissingExternalDependency,
     OutdatedExternalDependency,
 )
->>>>>>> 9fc8cd86
 _runner = Runner()
 _git_runner = GitRunner()
 
