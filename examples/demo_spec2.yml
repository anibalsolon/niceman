--- conflicted
+++ resolved
@@ -17,10 +17,7 @@
    suite: xenial
    architecture: amd64
    component: main
-<<<<<<< HEAD
-=======
 
->>>>>>> c7737c2e
  #
  # If repronim isn't familiar with the source's distribution, just record the 
  # sources.list information
