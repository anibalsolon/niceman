--- conflicted
+++ resolved
@@ -17,12 +17,8 @@
 
 from niceman.distributions import Distribution, piputils
 from niceman.dochelpers import exc_str
-<<<<<<< HEAD
 from niceman.support.exceptions import CommandError
-from niceman.utils import make_tempfile, PathRoot, is_subpath
-=======
-from niceman.utils import attrib, PathRoot, is_subpath
->>>>>>> 495d299b
+from niceman.utils import attrib, PathRoot, is_subpath, make_tempfile
 
 from .base import SpecObject
 from .base import DistributionTracer
