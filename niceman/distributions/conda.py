--- conflicted
+++ resolved
@@ -1,4 +1,4 @@
-# emacs: -*- mode: python; py-indent-offset: 4; tab-width: 4; indent-tabs-mode: nil -*-
+# emacs: -*- mode: python; py-indent-offset: 8; tab-width: 6; indent-tabs-mode: nil -*-
 # ex: set sts=4 ts=4 sw=4 noet:
 # ## ### ### ### ### ### ### ### ### ### ### ### ### ### ### ### ### ### ### ##
 #
@@ -219,11 +219,10 @@
 
         return
 
-<<<<<<< HEAD
     @property
     def packages(self):
         return [ p for env in self.environments for p in env.packages ]
-=======
+
     @staticmethod
     def get_simple_python_version(python_version):
         # Get the simple python version from the conda info string
@@ -268,7 +267,6 @@
         d["prefix"] = env.path
         # Now dump the export as a yaml file
         return yaml.safe_dump(d, default_flow_style=False)
->>>>>>> 3545c637
 
 
 class CondaTracer(DistributionTracer):
