--- conflicted
+++ resolved
@@ -117,14 +117,6 @@
     alpine_3_5 = client.inspect_image(dist.images[0].id)
     assert alpine_3_5['Id'] == 'sha256:6c6084ed97e5851b5d216b20ed18523012' + \
         '78584c3c6aff915272b231593f6f98'
-<<<<<<< HEAD
-    assert alpine_3_5['RepoDigests'][0].startswith('alpine@sha256:')
-    assert 'alpine:3.5' in alpine_3_5['RepoTags']
-    alpine_3_6 = client.inspect_image(dist.images[1].id)
-    assert alpine_3_6['Id'] == 'sha256:77144d8c6bdce9b97b6d5a900f1ab85da3' + \
-        '25fe8a0d1b0ba0bbff2609befa2dda'
-    assert alpine_3_6['RepoDigests'][0].startswith('alpine@sha256:')
-=======
     assert 'alpine@sha256:9148d069e50eee519ec45e5683e56a1c217b61a52ed90eb' + \
         '77bdce674cc212f1e' in alpine_3_5['RepoDigests']
     alpine_3_6 = client.inspect_image(dist.images[1].id)
@@ -136,7 +128,6 @@
     #
     # assert 'alpine:3.5' in alpine_3_5['RepoTags']
     # assert 'alpine:3.6' in alpine_3_6['RepoTags']
->>>>>>> caff3a0f
 
     # Clean up docker engine
     client.remove_image(dist.images[0].id)
