# emacs: -*- mode: python; py-indent-offset: 4; tab-width: 4; indent-tabs-mode: nil -*-
# ex: set sts=4 ts=4 sw=4 noet:
# ## ### ### ### ### ### ### ### ### ### ### ### ### ### ### ### ### ### ### ##
#
#   See COPYING file distributed along with the niceman package for the
#   copyright and license terms.
#
# ## ### ### ### ### ### ### ### ### ### ### ### ### ### ### ### ### ### ### ##

import logging
from mock import patch, MagicMock, call
import os
import uuid

from ...utils import swallow_logs
from ...tests.utils import assert_in
from ...tests.utils import with_tempfile
from ..base import ResourceManager
from ...support.exceptions import ResourceError

from pytest import raises

def test_dockercontainer_class():

    with patch('docker.Client') as client, \
        patch('dockerpty.start') as dockerpty, \
        swallow_logs(new_level=logging.DEBUG) as log:

        client.return_value = MagicMock(
            containers=lambda all: [
                {
                    'Id': '326b0fdfbf83',
                    'Names': ['/existing-test-resource'],
                    'State': 'running'
                },
                {
                    'Id': '111111111111',
                    'Names': ['/duplicate-resource-name'],
                    'State': 'running'
                },
                {
                    'Id': '222222222222',
                    'Names': ['/duplicate-resource-name'],
                    'State': 'running'
                }
            ],
            pull=lambda repository, stream: [
                b'{ "status" : "status 1", "progress" : "progress 1" }',
                b'{ "status" : "status 2", "progress" : "progress 2" }'
            ],
            create_container=lambda name, image, stdin_open, tty, command: {
                'Id': '18b31b30e3a5'
            },
<<<<<<< HEAD
            exec_inspect=lambda id: { 'ExitCode': 0 }
=======
            exec_start=lambda exec_id, stream: [
                b'stdout line 1',
                b'stdout line 2',
                b'stdout line 3'
            ]
>>>>>>> 3b58bf25
        )

        # Test connecting when a resource doens't exist.
        config = {
            'name': 'non-existent-resource',
            'type': 'docker-container',
            'container_name': 'non-existent-resource'
        }
        resource = ResourceManager.factory(config)
        resource.connect()
        assert resource.id == None
        assert resource.status == None

        # Test catching exception when multiple resources are found at connection.
        config = {
            'name': 'duplicate-resource-name',
            'type': 'docker-container',
            'container_name': 'duplicate-resource-name',
        }
        resource = ResourceManager.factory(config)
        with raises(ResourceError) as ecm:
            resource.connect()
        assert ecm.value.args[0].startswith("Multiple container matches found")

        # Test connecting to an existing resource.
        config = {
            'name': 'existing-test-resource',
            'container_name': 'existing-test-resource',
            'type': 'docker-container',
            'engine_url': 'tcp://127.0.0.1:2375'
        }
        resource = ResourceManager.factory(config)
        resource.connect()
        assert resource.image == 'ubuntu:latest'
        assert resource.engine_url == 'tcp://127.0.0.1:2375'
        assert resource.id == '326b0fdfbf83'
        assert resource.name == 'existing-test-resource'
        assert resource.status == 'running'
        assert resource.type == 'docker-container'

        # Test creating an existing resource and catch the exception.
        try:
            resource.create()
        except Exception as e:
            assert e.args[0] == "Container 'existing-test-resource' (ID 326b0fdfbf83) already exists in Docker"

        # Test creating resource.
        config = {
            'name': 'new-test-resource',
            'container_name': 'new-test-resource',
            'type': 'docker-container',
            'engine_url': 'tcp://127.0.0.1:2375'
        }
        resource = ResourceManager.factory(config)
        resource.connect()
        results = resource.create()
        assert results['id'] == '18b31b30e3a5'
        assert results['status'] == 'running'
        assert_in('status 1 progress 1', log.lines)
        assert_in('status 2 progress 2', log.lines)

        # Test running commands in a resource.
        command = ['apt-get', 'install', 'bc']
        resource.add_command(command)
        command = ['apt-get', 'install', 'xeyes']
        resource.add_command(command)
        resource.execute_command_buffer()
        assert_in("Running command '['apt-get', 'install', 'bc']'", log.lines)
        assert_in("Running command '['apt-get', 'install', 'xeyes']'", log.lines)

        # Test starting resource.
        resource.start()
        calls = [
            call().start(container='18b31b30e3a5'),
        ]
        client.assert_has_calls(calls, any_order=True)

        # Test logging into the container.
        with resource.get_session(pty=True):
            pass # we do nothing really
        assert dockerpty.called == True

        # Test stopping resource.
        resource.stop()
        calls = [
            call().stop(container='18b31b30e3a5'),
        ]
        client.assert_has_calls(calls, any_order=True)

        # Test deleting resource.
        resource.delete()
        calls = [
            call().remove_container({'Id': '18b31b30e3a5'}, force=True),
        ]
        client.assert_has_calls(calls, any_order=True)

@with_tempfile(content="abc 123")
def test_docker_session(script=None):
    config = {
        'name': 'test-docker-container',
        'type': 'docker-container',
        'container_name': 'testing-container'
    }
    resource = ResourceManager.factory(config)
    resource._container == None
    session = resource.get_session()
    assert resource._container['Command'] == '/usr/sbin/sshd -D'

    assert session.exists(script) == False
    session.put(script, "/", uid=-1, gid=-1)
    assert session.exists(script) == True

    dest_path = '/var{}'.format(script)
    assert os.path.isfile(dest_path) == False
    session.get(script, os.path.dirname(dest_path))
    assert os.path.isfile(dest_path) == True

    path = '/tmp/{}'.format(str(uuid.uuid4()))
    session.niceman_exec('mkdir', [path, "parents=False"])
    assert session.isdir(path) == True<|MERGE_RESOLUTION|>--- conflicted
+++ resolved
@@ -51,15 +51,12 @@
             create_container=lambda name, image, stdin_open, tty, command: {
                 'Id': '18b31b30e3a5'
             },
-<<<<<<< HEAD
-            exec_inspect=lambda id: { 'ExitCode': 0 }
-=======
+            exec_inspect=lambda id: { 'ExitCode': 0 },
             exec_start=lambda exec_id, stream: [
                 b'stdout line 1',
                 b'stdout line 2',
                 b'stdout line 3'
             ]
->>>>>>> 3b58bf25
         )
 
         # Test connecting when a resource doens't exist.
