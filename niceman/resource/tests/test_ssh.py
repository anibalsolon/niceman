--- conflicted
+++ resolved
@@ -18,11 +18,7 @@
 from ...utils import swallow_logs
 from ...tests.utils import assert_in, skip_if_no_network, skip_ssh
 from ..base import ResourceManager
-<<<<<<< HEAD
 from ...support.starcluster.sshutils import SSHClient
-=======
-from ...cmd import Runner
->>>>>>> 0441a87b
 
 import pytest
 from nose import SkipTest
