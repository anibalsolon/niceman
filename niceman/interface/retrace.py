# emacs: -*- mode: python; py-indent-offset: 4; tab-width: 4; indent-tabs-mode: nil; coding: utf-8 -*-
# ex: set sts=4 ts=4 sw=4 noet:
# ## ### ### ### ### ### ### ### ### ### ### ### ### ### ### ### ### ### ### ##
#
#   See COPYING file distributed along with the niceman package for the
#   copyright and license terms.
#
# ## ### ### ### ### ### ### ### ### ### ### ### ### ### ### ### ### ### ### ##
"""Analyze existing spec or session file system to gather more detailed information
"""

from __future__ import unicode_literals

from os.path import normpath
import sys
import time

from niceman.resource.session import get_local_session
from .base import Interface
from ..support.constraints import EnsureNone
from ..support.constraints import EnsureStr
from ..support.exceptions import InsufficientArgumentsError
from ..support.param import Parameter
from ..utils import assure_list
from ..utils import to_unicode

__docformat__ = 'restructuredtext'

from logging import getLogger
lgr = getLogger('niceman.api.retrace')


class Retrace(Interface):
    """Analyze a known (e.g. ReproZip) trace files or just paths to gather detailed package information

    Examples
    --------

      $ niceman retrace --spec reprozip_run.yml > niceman_config.yml

    """

    _params_ = dict(
        spec=Parameter(
            args=("--spec",),
            doc="ReproZip YML file to be analyzed",
            metavar='SPEC',
            # nargs="+",
            constraints=EnsureStr() | EnsureNone(),
        ),
        path=Parameter(
            args=("path",),
            metavar="PATH",
            doc="""path(s) to be traced.  If spec is provided, would trace them
            after tracing the spec""",
            nargs="*",
            constraints=EnsureStr() | EnsureNone()),
        output_file=Parameter(
            args=("-o", "--output-file",),
            doc="Output file.  If not specified - printed to stdout",
            metavar='output_file',
            constraints=EnsureStr() | EnsureNone(),
        ),
        # TODO: make a common arg
        resource=Parameter(
            args=("--resource",),
            doc="TODO"
        )
    )

    # TODO: add a session/resource so we could trace within
    # arbitrary sessions
    @staticmethod
    def __call__(path=None, spec=None, output_file=None, resource=None):
        # heavy import -- should be delayed until actually used

        if not (spec or path):
            raise InsufficientArgumentsError(
                "Need at least a single --spec or a file"
            )

        paths = assure_list(path)
        if spec:
            lgr.info("reading spec file %s", spec)
            # TODO: generic loader to auto-detect formats etc
            from niceman.formats.reprozip import ReprozipProvenance
            spec = ReprozipProvenance(spec)
            paths += spec.get_files() or []

        # Convert paths to unicode
        paths = map(to_unicode, paths)
        # The tracers assume normalized paths.
        paths = list(map(normpath, paths))

        if resource:
            # TODO: if not a session already, request a session from the resource
            session = resource
        else:
            session = get_local_session()

        # TODO: at the moment assumes just a single distribution etc.
        #       Generalize
        # TODO: RF so that only the above portion is reprozip specific.
        # If we are to reuse their layout largely -- the rest should stay as is
        (distributions, files) = identify_distributions(
            paths,
            session=session
        )
        from niceman.distributions.base import EnvironmentSpec
        spec = EnvironmentSpec(
            distributions=distributions,
        )
        if files:
            spec.files = sorted(files)

        # TODO: generic writer!
        from niceman.formats.niceman import NicemanProvenance
        stream = open(output_file, "w") if output_file else sys.stdout
        NicemanProvenance.write(stream, spec)
        if stream is not sys.stdout:
            stream.close()


# TODO: session should be with a state.  Idea is that if we want
#  to trace while inheriting all custom PATHs which that run might have
#  had
def identify_distributions(files, session=None, tracer_classes=None):
    """Identify packages files belong to

    Parameters
    ----------
    files : iterable
      Files to consider

    Returns
    -------
    distributions : list of Distribution
    unknown_files : list of str
      Files which were not determined to belong to any specific distribution
    """
    if tracer_classes is None:
        tracer_classes = get_tracer_classes()

    session = session or get_local_session()
    # TODO create list of appropriate for the `environment` OS tracers
    #      in case of no environment -- get current one
    # TODO: should operate in the session, might be given additional information
    #       not just files


    # .identify_ functions will have a side-effect of shrinking this list in-place
    # as they identify files beloning to them
    files_to_consider = set(files)

    distibutions = []
    files_processed = set()
    files_to_trace = files_to_consider

    niter = 0
    max_niter = 10
    while True:
        niter += 1
        nfiles_processed = len(files_processed)
        nfiles_to_trace = len(files_to_trace)
        lgr.info("Entering iteration #%d over Tracers", niter)
        if niter > max_niter:
            lgr.error(
                "We did %s iterations already, something is not right"
                % max_niter)
            break

        for Tracer in tracer_classes:
            lgr.debug("Tracing using %s", Tracer.__name__)
            # TODO: memoize across all loops
            # Identify directories from the files_to_consider
            dirs = set(filter(session.isdir, files_to_trace))

            # Pull out directories if the tracer can't handle them
            if Tracer.HANDLES_DIRS:
                files_to_trace = files_to_consider
                files_skipped = set()
            else:
                files_to_trace = files_to_consider - dirs
                files_skipped = files_to_consider - files_to_trace

            tracer = Tracer(session=session)
            begin = time.time()
            # yoh things the idea was that tracer might trace even without
            #     files, so we should not just 'continue' the loop if there is no
            #     files_to_trace
            if files_to_trace:
                remaining_files_to_trace = files_to_trace
                nenvs = 0
                for env, remaining_files_to_trace in tracer.identify_distributions(
                        files_to_trace):
                    distibutions.append(env)
                    nenvs += 1
                files_processed |= files_to_trace - remaining_files_to_trace
                files_to_trace = remaining_files_to_trace
                lgr.info("%s: %d envs with %d other files remaining",
                         Tracer.__name__,
                         nenvs,
                         len(files_to_trace))

            # Re-combine any files that were skipped
            files_to_consider = files_to_trace | files_skipped

            lgr.debug("Assigning files to packages by %s took %f seconds",
                      tracer, time.time() - begin)
        if len(files_to_trace) == 0 or (
            nfiles_processed == len(files_processed) and
            nfiles_to_trace == len(files_to_trace)):
            lgr.info("No more changes or files to track.  Exiting the loop")
            break

    return distibutions, files_to_consider


def get_tracer_classes():
    """A helper which returns a list of all available Tracers

    The order should not but does matter and ATM is magically provided
    """
    # TODO: automate discovery of available tracers
    from niceman.distributions.debian import DebTracer
    from niceman.distributions.redhat import RPMTracer
    from niceman.distributions.conda import CondaTracer
    from niceman.distributions.venv import VenvTracer
    from niceman.distributions.vcs import VCSTracer
    from niceman.distributions.docker import DockerTracer
<<<<<<< HEAD
    Tracers = [DebTracer, RPMTracer, CondaTracer, VenvTracer, VCSTracer,
        DockerTracer]
=======
    from niceman.distributions.singularity import SingularityTracer
    Tracers = [DebTracer, CondaTracer, VenvTracer, VCSTracer, DockerTracer,
        SingularityTracer]
>>>>>>> 99269467
    return Tracers<|MERGE_RESOLUTION|>--- conflicted
+++ resolved
@@ -228,12 +228,7 @@
     from niceman.distributions.venv import VenvTracer
     from niceman.distributions.vcs import VCSTracer
     from niceman.distributions.docker import DockerTracer
-<<<<<<< HEAD
+    from niceman.distributions.singularity import SingularityTracer
     Tracers = [DebTracer, RPMTracer, CondaTracer, VenvTracer, VCSTracer,
-        DockerTracer]
-=======
-    from niceman.distributions.singularity import SingularityTracer
-    Tracers = [DebTracer, CondaTracer, VenvTracer, VCSTracer, DockerTracer,
-        SingularityTracer]
->>>>>>> 99269467
+        DockerTracer, SingularityTracer]
     return Tracers