--- conflicted
+++ resolved
@@ -14,13 +14,8 @@
 from .base import Interface
 from ..support.param import Parameter
 from ..support.constraints import EnsureStr
-<<<<<<< HEAD
 from ..formats import Provenance
-from ..resource import Resource
-=======
-from ..provenance import Provenance
 from ..resource import ResourceManager
->>>>>>> 9983e636
 
 from logging import getLogger
 lgr = getLogger('niceman.api.install')
